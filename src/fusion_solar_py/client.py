"""Client library to the fusion solar API"""

import logging
import time
from datetime import datetime
from functools import wraps
import json
from typing import Any, Optional

import requests

from .exceptions import AuthenticationException, CaptchaRequiredException, FusionSolarException
from .constants import MODULE_SIGNALS
from .encryption import encrypt_password, get_secure_random


# global logger object
_LOGGER = logging.getLogger(__name__)


class DayData:
    """Class representing the data for one day"""

    def __init__(
        self,
        day: datetime.date,
        data: dict
    ):
        """Create a new DayData object
        :day The  of the day of the time series 
        :data dictionary collecting all data recorded on the day
        """
        self.day = day
        self.data = data

    def __repr__(self):
        return f"data={self.data},DayData(date={self.day})"


class PowerStatus:
    """Class representing the basic power status"""

    def __init__(
        self,
        current_power_kw: float,
        energy_today_kwh: float = None,
        energy_kwh: float = None,
        **kwargs
    ):
        """Create a new PowerStatus object
        :param current_power_kw: The currently produced power in kW
        :type current_power_kw: float
        :param energy_today_kwh: The total power produced that day in kWh
        :type energy_today_kwh: float
        :param energy_kwh: The total power ever produced
        :type energy_kwh: float
        :param kwargs: Deprecated parameters
        """
        self.current_power_kw = current_power_kw
        self.energy_today_kwh = energy_today_kwh
        self.energy_kwh = energy_kwh

        if 'total_power_today_kwh' in kwargs.keys() and not energy_today_kwh:
            _LOGGER.warning(
                "The parameter 'total_power_today_kwh' is deprecated. Please use "
                "'energy_today_kwh' instead.", DeprecationWarning
            )
            self.energy_today_kwh = kwargs['total_power_today_kwh']

        if 'total_power_kwh' in kwargs.keys() and not energy_kwh:
            _LOGGER.warning(
                "The parameter 'total_power_kwh' is deprecated. Please use "
                "'energy_kwh' instead.", DeprecationWarning
            )
            self.energy_kwh = kwargs['total_power_kwh']

    @property
    def total_power_today_kwh(self):
        """The total power produced that day in kWh"""
        _LOGGER.warning(
            "The parameter 'total_power_today_kwh' is deprecated. Please use "
            "'energy_today_kwh' instead.")
        return self.energy_today_kwh

    @property
    def total_power_kwh(self):
        """The total power ever produced"""
        _LOGGER.warning(
            "The parameter 'total_power_kwh' is deprecated. Please use "
            "'energy_kwh' instead.")
        return self.energy_kwh

    def __repr__(self):
        return (f"PowerStatus(current_power_kw={self.current_power_kw}, "
                f"energy_today_kwh={self.energy_today_kwh}, "
                f"energy_kwh={self.energy_kwh})")


class BatteryStatus:
    """Class representing the basic battery status"""

    def __init__(
            self,
            state_of_charge: float,
            rated_capacity: float,
            operating_status: str,
            backup_time: str,
            bus_voltage: float,
            total_charged_today_kwh: float,
            total_discharged_today_kwh: float,
            current_charge_discharge_kw: float,
    ):
        """Create a new BatteryStatus object
        :param state_of_charge: The current state of charge in %
        :type state_of_charge: float
        :param rated_capacity: The rated capacity in kWh
        :type rated_capacity: float
        :param operating_status: The operating status
        :type operating_status: str
        :param backup_time: The backup time
        :type backup_time: str
        :param bus_voltage: The bus voltage in V
        :type bus_voltage: float
        :param total_charged_today_kwh: The total energy charged today in kWh
        :type total_charged_today_kwh: float
        :param total_discharged_today_kwh: The total energy discharged today in kWh
        :type total_discharged_today_kwh: float
        :param current_charge_discharge_kw: The current charge/discharge power in kW
        :type current_charge_discharge_kw: float
        """
        self.state_of_charge = state_of_charge
        self.rated_capacity = rated_capacity
        self.operating_status = operating_status
        self.backup_time = backup_time
        self.bus_voltage = bus_voltage
        self.total_charged_today_kwh = total_charged_today_kwh
        self.total_discharged_today_kwh = total_discharged_today_kwh
        self.current_charge_discharge_kw = current_charge_discharge_kw

    def __repr__(self):
        return (
            f"BatteryStatus("
            f"state_of_charge={self.state_of_charge}, "
            f"rated_capacity={self.rated_capacity}, "
            f"operating_status={self.operating_status}, "
            f"backup_time={self.backup_time}, "
            f"bus_voltage={self.bus_voltage}, "
            f"total_charged_today_kwh={self.total_charged_today_kwh}, "
            f"total_discharged_today_kwh={self.total_discharged_today_kwh}, "
            f"current_charge_discharge_kw={self.current_charge_discharge_kw}, "
        )

def logged_in(func):
    """
    Decorator to make sure user is logged in.
    """

    @wraps(func)
    def wrapper(self, *args, **kwargs):
        # use the is-session-alive feature to check whether the session is active
        if not self.is_session_active():
            _LOGGER.debug("No active session. Resetting session and logging in...")

            # reset the session
            self._session = requests.Session()
            self._configure_session()

        try:
            result = func(self, *args, **kwargs)
        except (json.JSONDecodeError):
            # this may indicate that the login failed
            _LOGGER.error("Login apparently failed. Received invalid response.")
            raise FusionSolarException("Failed to reset session and login again.")
        
        return result

    return wrapper


def with_solver(func):
    """
    Decorator to solve captchas when required
    """

    @wraps(func)
    def wrapper(self, *args, **kwargs):
        try:
            result = func(self, *args, **kwargs)
        except (CaptchaRequiredException):
            _LOGGER.info("solving captcha and retrying login")
            # don't allow another captcha exception to be caught by this wrapper
            kwargs["allow_captcha_exception"] = False
            # check if captcha is required and populate self._verify_code
            # clear previous verify code if there was one for the check later
            self._captcha_verify_code = None
            captcha_present = self._check_captcha()
            if not captcha_present:
                raise AuthenticationException("Login failed: Captcha required but captcha not found.")

            if self._captcha_verify_code is not None:
                result = func(self, *args, **kwargs)
            else:
                raise AuthenticationException("Login failed: no verify code found.")
        return result

    return wrapper

class FusionSolarClient:
    """The main client to interact with the Fusion Solar API
    """

    def __init__(
        self, username: str, password: str, huawei_subdomain: str = "region01eu5",
        session: Optional[requests.Session] = None, captcha_model_path: Optional[str] = None, captcha_device: Optional[Any] = ['CPUExecutionProvider']
    ) -> None:
        """Initialiazes a new FusionSolarClient instance. This is the main
           class to interact with the FusionSolar API.
           The client tests the login credentials as soon as it is initialized
        :param username: The username for the system
        :type username: str
        :param password: The password
        :type password: str
        :param huawei_subdomain: The FusionSolar API uses different subdomains for different regions.
                                 Adapt this based on the first part of the URL when you access your system.
        :type huawei_subdomain: str
        :param session: An optional requests session object. If not set, a new session will be created.
        :type session: requests.Session
        :param captcha_model_path: Path to the weights file for the captcha solver. Only required if you want to use the auto captcha solver
        :type captcha_model_path: str
        :param captcha_device : The device to run the captcha solver on, as list of execution providers. Only required if you want to use the auto captcha solver.
        Please refer to the onnxruntime documentation for more information. https://onnxruntime.ai/docs/execution-providers/
        :type captcha_device: list
        """
        self._user = username
        self._password = password
        self._captcha_verify_code = None
        if session is None:
            self._session = requests.Session()
        else:
            self._session = session
        self._huawei_subdomain = huawei_subdomain
        # hierarchy: company <- plants <- devices <- subdevices
        self._company_id = None
        if self._huawei_subdomain.startswith("region"):
            self._login_subdomain = self._huawei_subdomain[8:]
        elif self._huawei_subdomain.startswith("uni"):
            self._login_subdomain = self._huawei_subdomain[6:]
        else:
            self._login_subdomain = self._huawei_subdomain

        self._captcha_model_path = captcha_model_path
        self.captcha_device = captcha_device
        self._captcha_solver = None

        # Only login if no session has been provided. The session should hold the cookies for a logged in state
        if session is None:
            self._configure_session()

    def log_out(self):
        """Log out from the FusionSolarAPI
        """
        self._session.get(
            url=f"https://{self._huawei_subdomain}.fusionsolar.huawei.com/unisess/v1/logout",
            params={
                "service": f"https://{self._huawei_subdomain}.fusionsolar.huawei.com"
            },
        )

    def _check_captcha(self):
        """Checks if the captcha is required for the login.

        Also solves the captcha and places the answer into self._verify_code

        :returns True if captcha is required, False otherwise
        """
        # check if the import is available
        try:
            import bs4
        except ImportError:
            _LOGGER.error("Required libraries for CAPTCHA solving are not available. Please install the package using pip install fusion_solar_py[captcha].")
            raise Exception("Required libraries for CAPTCHA solving are not available.")

        _LOGGER.debug("Checking if captcha is required")

        url = f"https://{self._login_subdomain}.fusionsolar.huawei.com/"
        params = {
            "service": "%2Funisess%2Fv1%2Fauth%3Fservice%3D%252Fnetecowebext%252Fhome%252Findex.html",
        }
        r = self._session.get(url=url, params=params)
        r.raise_for_status()
        soup = bs4.BeautifulSoup(r.text, 'html.parser')
        captcha_exists = soup.find(id="verificationCodeInput")
        if captcha_exists:
            captcha = self._get_captcha()
            self._init_solver()
            self._captcha_verify_code = self._captcha_solver.solve_captcha(captcha)
            r = self._session.post(url=f"https://{self._login_subdomain}.fusionsolar.huawei.com/unisso/preValidVerifycode",
                                   data={"verifycode": self._captcha_verify_code, "index": 0})
            r.raise_for_status()
            if r.text != "success":
                raise AuthenticationException("Login failed: captcha prevalidverify fail.")
            return True
        else:
            return False

    def _get_captcha(self):
        url = f"https://{self._login_subdomain}.fusionsolar.huawei.com/unisso/verifycode"
        params = {"timestamp": round(time.time() * 1000)}
        r = self._session.get(url=url, params=params)
        r.raise_for_status()
        image_buffer = r.content
        return image_buffer

    def _init_solver(self):
        if self._captcha_model_path is None:
            raise ValueError("Captcha required but no captcha solver model provided. Please refer to the documentation for more information.")
        if self._captcha_solver is not None:
            return

        from .captcha_solver_onnx import Solver
        self._captcha_solver = Solver(self._captcha_model_path, self.captcha_device)

    @with_solver
    def _login(self, allow_captcha_exception=True):
        # retrieve the public key in order to test which loging function to use
        key_request = self._session.get("https://eu5.fusionsolar.huawei.com/unisso/pubkey")

        if key_request.status_code != 200:
            _LOGGER.error(f"Failed to retrieve public key. Status code = {key_request.status_code}")
            raise FusionSolarException("Failed to retrieve public key.")

        key_data = key_request.json()

        # find the correct login function
        url = f"https://{self._login_subdomain}.fusionsolar.huawei.com/unisso/v2/validateUser.action"
        url_params = {}
        password = self._password

        if key_data['enableEncrypt']:
            _LOGGER.debug("Using V3 loging function with encrypted passwords")
            url = f"https://{self._login_subdomain}.fusionsolar.huawei.com/unisso/v3/validateUser.action"
            url_params['timeStamp'] = key_data['timeStamp']
            url_params['nonce'] = get_secure_random()
            
            # encrypt the password
            password = encrypt_password(key_data=key_data, password=password)
        else:
            url_params["decision"] = 1
            url_params["service"] = f"https://{self._huawei_subdomain}.fusionsolar.huawei.com/unisess/v1/auth?service=/netecowebext/home/index.html#/LOGIN",

        json_data = {
            "organizationName": "",
            "username": self._user,
            "password": password,
        }

        # add the verify code if it was set
        if self._captcha_verify_code:
            json_data["verifycode"] = self._captcha_verify_code
            # invalidate verify code after use
            self._captcha_verify_code = None

        # send the request
        r = self._session.post(url=url, params=url_params, json=json_data)
        r.raise_for_status()

        try:
            login_response = r.json()
        except Exception as e:
            _LOGGER.error("Retrieved invalid data as login response.")
            _LOGGER.exception(e)
            raise FusionSolarException("Failed to process login response")

        # in the new login procedure, an errorCode 470 is pointing to a success
        # but requires another request to start the session
        if login_response["errorCode"] == "470":
            _LOGGER.debug("New loging procedure successful, sending additional request")
            target_subdomain = login_response['respMultiRegionName'][1]
            target_url = f"https://{self._login_subdomain}.fusionsolar.huawei.com{ target_subdomain }"
            new_procedure_response = self._session.get(target_url)
            new_procedure_response.raise_for_status()

        # make sure that the login worked - NOTE: This may no longer work with the new procedure
        error = None
        if login_response["errorMsg"]:
            error = login_response["errorMsg"]

        if error:
            # only attempt to solve the captcha if it hasn't been tried before and
            # a model path is available
            if "incorrect verification code" in error.lower() and allow_captcha_exception and self._captcha_model_path:
                raise CaptchaRequiredException("Login failed: Incorrect verification code.")
            raise AuthenticationException(
                f"Failed to login into FusionSolarAPI: { error }"
            )

    def _configure_session(self):
        """Logs into the Fusion Solar API. Raises an exception if the login fails.
        """
        # check the login credentials right away
        _LOGGER.debug("Logging into Huawei Fusion Solar API")

        # set the user agent
        self._session.headers["User-Agent"] = "Mozilla/5.0 (Windows NT 10.0; Win64; x64) AppleWebKit/537.36 (KHTML, like Gecko) Chrome/119.0.0.0 Safari/537.36"

        self._login()

        # get the payload
        payload = self.keep_alive()

        if not payload:
            raise FusionSolarException("Login failed. No payload received from keep-alive.")

        # get the main id
        r = self._session.get(
            url=f"https://{self._huawei_subdomain}.fusionsolar.huawei.com/rest/neteco/web/organization/v2/company/current",
            params={"_": round(time.time() * 1000)},
        )

        # the new API returns a 500 exception if the subdomain is incorrect
        if r.status_code == 500:
            try:
                data = r.json()

                if data["exceptionId"] == "Query company failed.":
                    raise AuthenticationException("Invalid response received. Please check the correct Huawei subdomain.")
            except json.JSONDecodeError as e:
                _LOGGER.error("Login validation failed. Failed to process response.")
                _LOGGER.exception(e)
                raise AuthenticationException("Failed to log into FusionSolarAPI.")

        r.raise_for_status()

        # catch an incorrect subdomain
        response_text = r.content.decode()

        if not response_text.strip().startswith("{\"data\":"):
            raise AuthenticationException("Invalid response received. Please check the correct Huawei subdomain.")

        response_data = r.json()

        if "data" not in response_data:
            _LOGGER.error(f"Failed to retrieve data object. {json.dumps(response_data)}")
            raise AuthenticationException(
                "Failed to login into FusionSolarAPI."
            )

        self._company_id = r.json()["data"]["moDn"]

        # get the roarand, which is needed for non-GET requests, thus to change device settings
        r = self._session.get(
            url=f"https://{self._huawei_subdomain}.fusionsolar.huawei.com/unisess/v1/auth/session"
        )
        r.raise_for_status()

        try:
            self._session.headers["roarand"] = r.json()[
                "csrfToken"
            ]  # needed for post requests, otherwise it will return 401
        except Exception:
            # this currently does not work in the new login procedure
            pass

<<<<<<< HEAD

    @logged_in
    def get_daily_data(self,plant_id,date=None) -> DayData:
        """Retrieve the data for one day. 
        :plant_id: id of the plant, e.g."NE=36194084": string
        :date: date of the day to query: datetime.date 
        :return: The daily data as a DayData object
        """
        if date is None:
            date = datetime.now()
        #print(date)
        #date='2023-11-19 00:00:00'
        url = f"https://region02eu5.fusionsolar.huawei.com/rest/pvms/web/station/v1/overview/energy-balance"
        params = {
            "stationDn": plant_id,
            "timeDim": 2,
            "queryTime": round(time.time()  * 1000),
            "timeZone": 1,
            "timeZoneStr": 'Europe/Berlin',
            "dateStr": date.replace(hour=0, minute=0, second=0, microsecond=0),
            "_": round(time.time() * 1000),
        }
        
        r = self._session.get(url=url, params=params)
        r.raise_for_status()
        data_obj = r.json()
        # time series are:
        # xAxis
        # selfUsePower
        # dischargePower
        # radiationDosePower
        # mainsUsePower
        # chargePower
        # onGridPower
        # dieselProductPower
        # disGridPower
        # productPower
        # usePower

        day_data = DayData(
            day=date,
            data=data_obj["data"]
        )
        return day_data

=======
    def is_session_active(self) -> bool:
        """Tests whether the current session is active. In the web-based application, this
        function is triggered every 10 seconds.

        :return: Indicates whether the current session is active.
        :rtype: bool
        """
        if not self._session:
            return False
        
        # send the request
        r = self._session.get(f"https://{self._huawei_subdomain}.fusionsolar.huawei.com/rest/dpcloud/auth/v1/is-session-alive")
        r.raise_for_status()

        # get the response
        response_data = r.json()

        if "code" not in response_data or response_data["code"] != 0:
            return False
        else:
            return True
        
    @logged_in
    def keep_alive(self) -> str:
        """This function replicates a call sent by the web-based application. Currently,
        the rate at which this function is called is unclear. It seems to be called around
        every 30 seconds.

        :return: This function returns the payload returned by the respective call
        :rtype: str
        """
        r = self._session.get(f"https://{self._huawei_subdomain}.fusionsolar.huawei.com/rest/dpcloud/auth/v1/keep-alive")
        r.raise_for_status()

        response_data = r.json()

        if "code" not in response_data or response_data["code"] != 0:
            raise FusionSolarException("Failed to set keep alive.")
        
        # get the payload
        if "payload" in response_data:
            # save the payload as a session header
            self._session.headers["roarand"] = response_data["payload"]
            return response_data["payload"]

        return None
>>>>>>> e9976037

    @logged_in
    def get_power_status(self) -> PowerStatus:
        """Retrieve the current power status. This is the complete
           summary accross all stations.
        :return: The current status as a PowerStatus object
        """

        url = f"https://{self._huawei_subdomain}.fusionsolar.huawei.com/rest/pvms/web/station/v1/station/total-real-kpi"
        params = {
            "queryTime": round(time.time()  * 1000),
            "timeZone": 1,
            "_": round(time.time() * 1000),
        }
        
        r = self._session.get(url=url, params=params)
        r.raise_for_status()

        # errors in decoding the object generally mean that the login expired
        # this is handeled by @logged_in
        power_obj = r.json()
        power_status = PowerStatus(
            current_power_kw=float( power_obj["data"]["currentPower"] ),
            energy_today_kwh=float( power_obj["data"]["dailyEnergy"] ),
            energy_kwh=float( power_obj["data"]["cumulativeEnergy"] ),
        )

        return power_status
    
    @logged_in
    def get_current_plant_data(self, plant_id: str) -> dict:
        """Retrieve the current power status for a specific plant.
        :return: A dict object containing the whole data
        """

        url = f"https://{self._huawei_subdomain}.fusionsolar.huawei.com/rest/pvms/web/station/v1/overview/station-real-kpi"
        params = {
            "stationDn": plant_id,
            "clientTime": round(time.time() * 1000),
            "timeZone": 1,
            "_": round(time.time() * 1000),
        }

        r = self._session.get(url=url, params=params)
        r.raise_for_status()

        # errors in decoding the object generally mean that the login expired
        # this is handeled by @logged_in
        power_obj = r.json()

        if "data" not in power_obj:
            raise FusionSolarException("Failed to retrieve plant data.")

        return power_obj["data"]

    @logged_in
    def get_plant_ids(self) -> list:
        """Get the ids of all available stations linked
           to this account
        :return: A list of plant ids (strings)
        :rtype: list
        """
        # get the complete object tree
        station_list = self.get_station_list()

        # get the ids
        plant_ids = [obj["dn"] for obj in station_list]

        return plant_ids

    @logged_in
    def get_station_list(self) -> list:
        """Get the list of available PV stations.

        :return: _description_
        :rtype: list
        """
        # get the complete list
        r = self._session.post(
            url=f"https://{self._huawei_subdomain}.fusionsolar.huawei.com/rest/pvms/web/station/v1/station/station-list",
            json={
                "curPage": 1,
                "pageSize": 10,
                "gridConnectedTime": "",
                "queryTime": self._get_day_start_sec(),
                "timeZone": 2,
                "sortId": "createTime",
                "sortDir": "DESC",
                "locale": "en_US"
            }
        )
        r.raise_for_status()

        obj_tree = r.json()

        if not obj_tree["success"]:
            raise FusionSolarException("Failed to retrieve station list")

        # simply return the original object list
        return obj_tree["data"]["list"]

    @logged_in
    def get_device_ids(self) -> dict:
        """gets the devices associated to a given parent_id (can be a plant or a company/account)
        returns a dictionary mapping device_type to device_id"""
        url = f"https://{self._huawei_subdomain}.fusionsolar.huawei.com/rest/neteco/web/config/device/v1/device-list"
        params = {
            "conditionParams.parentDn": self._company_id,  # can be a plant or company id
            "conditionParams.mocTypes": "20814,20815,20816,20819,20822,50017,60066,60014,60015,23037",  # specifies the types of devices
            "_": round(time.time() * 1000),
        }
        r = self._session.get(url=url, params=params)
        r.raise_for_status()
        device_data = r.json()

        device_key = {}
        for device in device_data["data"]:
            device_key[device["mocTypeName"]] = device["dn"]
        return device_key


    @logged_in
    def get_battery_ids(self, plant_id) -> list:
        """gets the battery ids associated to a given plant id
        :return: A list of battery ids (strings)
        :rtype: list
        """
        plant_flow = self.get_plant_flow(plant_id)
        nodes = plant_flow['data']['flow']['nodes']
        battery_ids = []
        for node in nodes:
            if "energy_store" in node["name"]:
                battery_ids.append(node["devIds"][0])

        return battery_ids


    @logged_in
    def get_battery_basic_stats(self, battery_id: str) -> BatteryStatus:
        """Retrieves the basic stats for the given battery.
        :param battery_id: The battery's id
        :type battery_id: str
        :return: The basic stats as a BatteryStatus object
        """
        battery_stats = self.get_battery_status(battery_id)
        battery_status = BatteryStatus(
            state_of_charge=float(battery_stats[8]["realValue"]),
            rated_capacity=float(battery_stats[2]["realValue"]),
            operating_status=battery_stats[0]["value"],
            backup_time=battery_stats[3]["value"],
            bus_voltage=float(battery_stats[7]["realValue"]),
            total_charged_today_kwh=float(battery_stats[4]["realValue"]),
            total_discharged_today_kwh=float(battery_stats[5]["realValue"]),
            current_charge_discharge_kw=float(battery_stats[6]["realValue"]),
        )

        return battery_status

    @logged_in
    def get_battery_day_stats(self, battery_id: str) -> dict:
        """Retrieves the SOC (state of charge) in % and charge/discharge power in kW of
        the battery for the current day.
        :param battery_id: The battery's id
        :type battery_id: str
        :return: The complete data structure as a dict
        """
        current_time = round(time.time() * 1000)
        r = self._session.get(
            url=f"https://{self._huawei_subdomain}.fusionsolar.huawei.com/rest/pvms/web/device/v1/device-history-data",
            params={
                "signalIds": ["30005", "30007"], # 30005 is Charge/Discharge power, 30007 is SOC, state of charge in %
                "deviceDn": battery_id,
                "date": current_time,
                "_": current_time,
            },
        )
        r.raise_for_status()
        battery_data = r.json()

        if not battery_data["success"] or "data" not in battery_data:
            raise FusionSolarException(
                f"Failed to retrieve battery day stats for {battery_id}"
            )

        battery_data["data"]["30005"]["name"] = "Charge/Discharge power"
        battery_data["data"]["30007"]["name"] = "SOC"

        return battery_data["data"]


    @logged_in
    def get_battery_module_stats(
        self, battery_id: str, module_id: str="1", signal_ids: list=None
        ) -> dict:
        """Retrieves the complete stats for the given battery module
        of the latest recorded time. See signals.md for a list of signals.
        :param battery_id: The battery's id
        :type battery_id: str
        :param module_id: The module's id
        :type module_id: str
        :param signal_ids: The signal ids to retrieve. If not set, all signals will be retrieved
        :type signal_ids: list
        :return: The complete data structure as a dict
        """
        if signal_ids is None:
            signal_ids = MODULE_SIGNALS[module_id]
        else:
            if not all(signal_id in MODULE_SIGNALS[module_id] for signal_id in signal_ids):
                raise ValueError(f"One or more unknown signal ids for module {module_id}")

        signal_ids = ",".join(signal_ids)

        r = self._session.get(
            url=f"https://{self._huawei_subdomain}.fusionsolar.huawei.com/rest/pvms/web/device/v1/query-battery-dc",
            params={
                "sigids": signal_ids,
                "dn": battery_id,
                "moduleId": module_id,
                "_": round(time.time() * 1000),
            },
        )
        r.raise_for_status()
        battery_data = r.json()

        if not battery_data["success"] or "data" not in battery_data:
            raise FusionSolarException(
                f"Failed to retrieve battery status for {battery_id}"
            )

        return battery_data["data"]


    @logged_in
    def get_battery_status(self, battery_id: str) -> dict:
        """Retrieve the current battery status. This is the complete
           summary accross all battery modules.
        :param battery_id: The battery's id
        :type battery_id: str
        :return: The current status as a dict
        """

        r = self._session.get(
            url=f"https://{self._huawei_subdomain}.fusionsolar.huawei.com/rest/pvms/web/device/v1/device-realtime-data",
            params={
                "deviceDn": battery_id,
                "_": round(time.time() * 1000),
            }
        )

        r.raise_for_status()
        battery_data = r.json()

        if not battery_data["success"] or "data" not in battery_data:
            raise FusionSolarException(
                f"Failed to retrieve battery status for {battery_id}"
            )

        return battery_data["data"][1]["signals"]


    @logged_in
    def active_power_control(self, power_setting) -> None:
        """apply active power control.
        This can be usefull when electrity prices are
        negative (sunny summer holiday) and you want
        to limit the power that is exported into the grid"""
        power_setting_options = {
            "No limit": 0,
            "Zero Export Limitation": 5,
            "Limited Power Grid (kW)": 6,
            "Limited Power Grid (%)": 7,
        }
        if power_setting not in power_setting_options:
            raise ValueError("Unknown power setting")

        device_key = self.get_device_ids()

        url = f"https://{self._huawei_subdomain}.fusionsolar.huawei.com/rest/pvms/web/device/v1/deviceExt/set-config-signals"
        data = {
            "dn": device_key["Dongle"],  # power control needs to be done in the dongle
            # 230190032 stands for "Active Power Control"
            "changeValues": f'[{{"id":"230190032","value":"{power_setting_options[power_setting]}"}}]',
        }

        r = self._session.post(url, data=data)
        r.raise_for_status()

    @logged_in
    def get_plant_flow(self, plant_id: str) -> dict:
        """Retrieves the data for the energy flow
        diagram displayed for each plant
        :param plant_id: The plant's id
        :type plant_id: str
        :return: The complete data structure as a dict
        """
        # https://region01eu5.fusionsolar.huawei.com/rest/pvms/web/station/v1/overview/energy-flow?stationDn=NE%3D33594051&_=1652469979488
        r = self._session.get(
            url=f"https://{self._huawei_subdomain}.fusionsolar.huawei.com/rest/pvms/web/station/v1/overview/energy-flow",
            params={"stationDn": plant_id, "_": round(time.time() * 1000)},
        )

        r.raise_for_status()
        flow_data = r.json()

        if not flow_data["success"] or "data" not in flow_data:
            raise FusionSolarException(f"Failed to retrieve plant flow for {plant_id}")

        return flow_data

    @logged_in
    def get_plant_stats(
        self, plant_id: str, query_time: int = None
    ) -> dict:
        """Retrieves the complete plant usage statistics for the current day.
        :param plant_id: The plant's id
        :type plant_id: str
        :param query_time: If set, must be set to 00:00:00 of the day the data should
                           be fetched for. If not set, retrieves the data for the
                           current day.
        :type query_time: int
        :return: _description_
        """
        # set the query time to today
        if not query_time:
            query_time = self._get_day_start_sec()

        r = self._session.get(
            url=f"https://{self._huawei_subdomain}.fusionsolar.huawei.com/rest/pvms/web/station/v1/overview/energy-balance",
            params={
                "stationDn": plant_id,
                "timeDim": 2,
                "queryTime": query_time, # TODO: this may have changed to micro-seconds ie. timestamp * 1000
                # dateTime=2024-03-07 00:00:00
                "timeZone": 2,  # 1 in no daylight
                "timeZoneStr": "Europe/Vienna",
                "_": round(time.time() * 1000),
            },
        )
        r.raise_for_status()
        plant_data = r.json()

        if not plant_data["success"] or "data" not in plant_data:
            raise FusionSolarException(
                f"Failed to retrieve plant status for {plant_id}"
            )

        # return the plant data
        return plant_data["data"]

    def get_last_plant_data(self, plant_data: dict) -> dict:
        """Extracts the last measurements from the plant data
        The dict contains detailed information about the data of the plant.
        If "existInverter" the "productPower" is reported.
        :param plant_data: The plant's stats data returned by get_plant_stats
        """
        # make sure the object is valid
        if "xAxis" not in plant_data:
            raise FusionSolarException("Invalid plant_data object passed.")

        measurement_times = plant_data["xAxis"]

        # initialize the extracted data
        extracted_data = {}

        # process the complete data
        for key_name in plant_data.keys():
            try:
                # fields to ignore
                if key_name in ("xAxis", "stationTimezone", "clientTimezone", "stationDn"):
                    continue

                key_value = plant_data[key_name]

                if type(key_value) is list:
                    extracted_data[key_name] = self._get_last_value(key_value, measurement_times)

                # Missing data
                elif key_value == "--":
                    extracted_data[key_name] = None

                # Boolean
                elif key_name.startswith("exist"):
                    extracted_data[key_name] = bool(key_value)

                # should be numeric
                else:
                    extracted_data[key_name] = float(key_value)
            # if anything goes wrong, simply store "None" as value
            except Exception as e:
                _LOGGER.debug(f"Failed to parse {key_name} = {key_value}")
                extracted_data[key_name] = None

        return extracted_data

    def _get_last_value(self, values: list, measurement_times: list):
        """Get the last valid value from a values array where
           missing values are stored as '--'
        :param values: The list of values
        :type values: list
        :param measurement_times: The list of matching timepoints
        :type values: list
        :return: A dict with a "value" and "timepoint"
        """
        # add all found values in a list
        found_values = list()

        for index, value in enumerate(values):
            if value != "--":
                found_values.append({"time": measurement_times[index], "value": float(values[index])})

        # if it's the last value
        if len(found_values) > 0:
            return found_values[-1]
        else:
            # If nothing is found return "None" for the current time
            return {"time": datetime.now().strftime("%Y-%m-%d %H:%M"), "value": None}

    def _get_day_start_sec(self) -> int:
        """Return the start of the current day in seconds since
           epoche.

        :return: The start of the day ("00:00:00") in seconds
        :rtype: int
        """
        start_today = time.strftime("%Y-%m-%d 00:00:00", time.gmtime())
        struct_time = time.strptime(start_today, "%Y-%m-%d %H:%M:%S")
        seconds = round(time.mktime(struct_time) * 1000)

        return seconds

    @logged_in
    def get_optimizer_stats(
        self, inverter_id: str
    ) -> dict:
        """Retrieves the complete list of optimizers and returns real time stats.

        :param inverter_id: The inverter ID
        :type plant_id: str
        :return: _description_
        """
        r = self._session.get(
            url=f"https://{self._huawei_subdomain}.fusionsolar.huawei.com/rest/pvms/web/station/v1/layout/optimizer-info",
            params={
                "inverterDn": inverter_id,
                "_": round(time.time() * 1000),
            },
        )
        r.raise_for_status()
        optimizer_data = r.json()

        if not optimizer_data["success"] or "data" not in optimizer_data:
            raise FusionSolarException(
                f"Failed to retrieve plant status for {inverter_id}"
            )

        # return the plant data
        return optimizer_data["data"]<|MERGE_RESOLUTION|>--- conflicted
+++ resolved
@@ -461,7 +461,6 @@
             # this currently does not work in the new login procedure
             pass
 
-<<<<<<< HEAD
 
     @logged_in
     def get_daily_data(self,plant_id,date=None) -> DayData:
@@ -507,7 +506,6 @@
         )
         return day_data
 
-=======
     def is_session_active(self) -> bool:
         """Tests whether the current session is active. In the web-based application, this
         function is triggered every 10 seconds.
@@ -554,7 +552,6 @@
             return response_data["payload"]
 
         return None
->>>>>>> e9976037
 
     @logged_in
     def get_power_status(self) -> PowerStatus:
